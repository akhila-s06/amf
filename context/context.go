package context

import (
	"fmt"
	"free5gc/lib/idgenerator"
	"free5gc/lib/openapi/models"
	"free5gc/src/amf/logger"
	"net"
	"reflect"
	"strconv"
	"strings"
	"sync"
	"time"
)

var amfContext = AMFContext{}
var tmsiGenerator *idgenerator.IDGenerator = nil
var amfUeNgapIdGenerator int64 = 0
var amfStatusSubscriptionIDGenerator *idgenerator.IDGenerator = nil

func init() {
	AMF_Self().EventSubscriptions = make(map[string]*AMFContextEventSubscription)
	AMF_Self().LadnPool = make(map[string]*LADN)
	AMF_Self().RanUePool = make(map[int64]*RanUe)
	AMF_Self().RanIdPool = make(map[models.GlobalRanNodeId]*AmfRan)
	AMF_Self().EventSubscriptionIDGenerator = 1
	AMF_Self().Name = "amf"
	AMF_Self().UriScheme = models.UriScheme_HTTPS
	AMF_Self().RelativeCapacity = 0xff
	AMF_Self().ServedGuamiList = make([]models.Guami, 0, MaxNumOfServedGuamiList)
	AMF_Self().PlmnSupportList = make([]PlmnSupportItem, 0, MaxNumOfPLMNs)
	AMF_Self().NfService = make(map[models.ServiceName]models.NfService)
	AMF_Self().NetworkName.Full = "free5GC"
	tmsiGenerator = idgenerator.NewGenerator(1, 2147483647)
	amfStatusSubscriptionIDGenerator = idgenerator.NewGenerator(1, 2147483647)
}

type AMFContext struct {
<<<<<<< HEAD
	EventSubscriptionIDGenerator     int
	EventSubscriptions               map[string]*AMFContextEventSubscription
	UePool                           map[string]*AmfUe // use imsi as key
	GutiPool                         map[string]*AmfUe
	TmsiPool                         map[int32]*AmfUe // tmsi as key
	RanIdPool                        map[models.GlobalRanNodeId]*AmfRan
	RanUePool                        map[int64]*RanUe   // AmfUeNgapId as key
	AmfRanPool                       map[string]*AmfRan // use remote Addr String as key
	LadnPool                         map[string]*LADN   // dnn as key
	SupportTaiLists                  []models.Tai
	ServedGuamiList                  []models.Guami
	PlmnSupportList                  []PlmnSupportItem
	RelativeCapacity                 int64
	NfId                             string
	Name                             string
	NfService                        map[models.ServiceName]models.NfService // use ServiceName as key, nfservice that amf support
	UriScheme                        models.UriScheme
	HttpIpv4Port                     int
	HttpIPv4Address                  string
	HttpIPv6Address                  string
	ServerIPv4                       string
	TNLWeightFactor                  int64
	SupportDnnLists                  []string
	AMFStatusSubscriptionIDGenerator int
	AMFStatusSubscriptions           map[string]*models.SubscriptionData
	NrfUri                           string
	SecurityAlgorithm                SecurityAlgorithm
	NetworkName                      NetworkName
	NgapIpList                       []string // NGAP Server IP
	T3502Value                       int      // unit is second
	T3512Value                       int      // unit is second
	Non3gppDeregistrationTimerValue  int      // unit is second
=======
	EventSubscriptionIDGenerator    int
	EventSubscriptions              map[string]*AMFContextEventSubscription
	UePool                          sync.Map // map[supi]*AmfUe
	TmsiPool                        sync.Map // map[tmsi]*AmfUe
	RanIdPool                       map[models.GlobalRanNodeId]*AmfRan
	RanUePool                       map[int64]*RanUe // AmfUeNgapId as key
	AmfRanPool                      sync.Map         // map[remoteAddr.String()]*AmfRan
	LadnPool                        map[string]*LADN // dnn as key
	SupportTaiLists                 []models.Tai
	ServedGuamiList                 []models.Guami
	PlmnSupportList                 []PlmnSupportItem
	RelativeCapacity                int64
	NfId                            string
	Name                            string
	NfService                       map[models.ServiceName]models.NfService // use ServiceName as key, nfservice that amf support
	UriScheme                       models.UriScheme
	HttpIpv4Port                    int
	HttpIPv4Address                 string
	HttpIPv6Address                 string
	TNLWeightFactor                 int64
	SupportDnnLists                 []string
	AMFStatusSubscriptions          sync.Map // map[subscriptionID]models.SubscriptionData
	NrfUri                          string
	SecurityAlgorithm               SecurityAlgorithm
	NetworkName                     NetworkName
	NgapIpList                      []string // NGAP Server IP
	T3502Value                      int      // unit is second
	T3512Value                      int      // unit is second
	Non3gppDeregistrationTimerValue int      // unit is second
>>>>>>> d2349f9d
}

type AMFContextEventSubscription struct {
	IsAnyUe           bool
	IsGroupUe         bool
	UeSupiList        []string
	Expiry            *time.Time
	EventSubscription models.AmfEventSubscription
}

type PlmnSupportItem struct {
	PlmnId     models.PlmnId   `yaml:"plmnId"`
	SNssaiList []models.Snssai `yaml:"snssaiList,omitempty"`
}

type NetworkName struct {
	Full  string `yaml:"full"`
	Short string `yaml:"short,omitempty"`
}

type SecurityAlgorithm struct {
	IntegrityOrder []uint8 // 8bits(NIA1, NIA2, NIA3 , EIA0, EIA1, EIA2, EIA3, ..)
	CipheringOrder []uint8 // 8bits(NEA1, NEA2, NEA3 , EEA0, EEA1, EEA2, EEA3, ..)
}

func NewPlmnSupportItem() (item PlmnSupportItem) {
	item.SNssaiList = make([]models.Snssai, 0, MaxNumOfSlice)
	return
}

func (context *AMFContext) TmsiAllocate() int32 {
	tmsi, err := tmsiGenerator.Allocate()
	if err != nil {
		logger.ContextLog.Errorf("Allocate TMSI error: %+v", err)
		return -1
	}
	return int32(tmsi)
}

func (context *AMFContext) AmfUeNgapIdAlloc() int64 {
	amfUeNgapIdGenerator %= MaxValueOfAmfUeNgapId
	amfUeNgapIdGenerator++
	for {
		if _, double := context.RanUePool[amfUeNgapIdGenerator]; double {
			amfUeNgapIdGenerator++
		} else {
			break
		}
	}
	return amfUeNgapIdGenerator
}

func (context *AMFContext) AllocateGutiToUe(ue *AmfUe) {

	// if ue has a previous tmsi/guti, remove it first
	if ue.Tmsi != 0 {
		context.TmsiPool.Delete(ue.Tmsi)
	}

	servedGuami := context.ServedGuamiList[0]
	ue.Tmsi = context.TmsiAllocate()

	plmnID := servedGuami.PlmnId.Mcc + servedGuami.PlmnId.Mnc
	tmsiStr := fmt.Sprintf("%08x", ue.Tmsi)
	ue.Guti = plmnID + servedGuami.AmfId + tmsiStr

	context.TmsiPool.Store(ue.Tmsi, ue)
}

func (context *AMFContext) AllocateRegistrationArea(ue *AmfUe, anType models.AccessType) {

	// clear the previous registration area if need
	if len(ue.RegistrationArea[anType]) > 0 {
		ue.RegistrationArea[anType] = nil
	}

	// allocate a new tai list as a registration area to ue
	// TODO: algorithm to choose TAI list
	for _, supportTai := range context.SupportTaiLists {
		if reflect.DeepEqual(supportTai, ue.Tai) {
			ue.RegistrationArea[anType] = append(ue.RegistrationArea[anType], supportTai)
			break
		}
	}
}

func (context *AMFContext) NewAMFStatusSubscription(subscriptionData models.SubscriptionData) (subscriptionID string) {
	id, err := amfStatusSubscriptionIDGenerator.Allocate()
	if err != nil {
		logger.ContextLog.Errorf("Allocate subscriptionID error: %+v", err)
		return ""
	}

	subscriptionID = strconv.Itoa(int(id))
	context.AMFStatusSubscriptions.Store(subscriptionID, subscriptionData)
	return
}

func (context *AMFContext) FindAMFStatusSubscription(subscriptionID string) (subscriptionData *models.SubscriptionData, ok bool) {
	if value, loadOk := context.AMFStatusSubscriptions.Load(subscriptionID); loadOk {
		tmp := value.(models.SubscriptionData)
		subscriptionData = &tmp
		ok = loadOk
	} else {
		subscriptionData = nil
	}
	return
}

func (context *AMFContext) DeleteAMFStatusSubscription(subscriptionID string) {
	context.AMFStatusSubscriptions.Delete(subscriptionID)
}

func (context *AMFContext) AddAmfUeToUePool(ue *AmfUe, supi string) {
	if len(supi) == 0 {
		logger.ContextLog.Errorf("Supi is nil")
	}
	ue.Supi = supi
	context.UePool.Store(ue.Supi, ue)
}

func (context *AMFContext) NewAmfUe(supi string) *AmfUe {
	ue := AmfUe{}
	ue.init()

	if supi != "" {
		context.AddAmfUeToUePool(&ue, supi)
	}

	context.AllocateGutiToUe(&ue)

	return &ue
}

func (context *AMFContext) AmfUeFindByUeContextID(ueContextID string) (*AmfUe, bool) {
	if strings.HasPrefix(ueContextID, "imsi") {
		return context.AmfUeFindBySupi(ueContextID)
	}
	if strings.HasPrefix(ueContextID, "imei") {
		return context.AmfUeFindByPei(ueContextID)
	}
	if strings.HasPrefix(ueContextID, "5g-guti") {
		guti := ueContextID[strings.LastIndex(ueContextID, "-")+1:]
		return context.AmfUeFindByGuti(guti)
	}
	return nil, false
}

func (context *AMFContext) AmfUeFindBySupi(supi string) (ue *AmfUe, ok bool) {
	if value, loadOk := context.UePool.Load(supi); loadOk {
		ue = value.(*AmfUe)
		ok = loadOk
	}
	return
}

func (context *AMFContext) AmfUeFindByPei(pei string) (ue *AmfUe, ok bool) {
	context.UePool.Range(func(key, value interface{}) bool {
		candidate := value.(*AmfUe)
		if ok = (candidate.Pei == pei); ok {
			ue = candidate
			return false
		}
		return true
	})
	return
}

func (context *AMFContext) NewAmfRan(conn net.Conn) *AmfRan {
	ran := AmfRan{}
	ran.SupportedTAList = make([]SupportedTAI, 0, MaxNumOfTAI*MaxNumOfBroadcastPLMNs)
	ran.Conn = conn
	context.AmfRanPool.Store(conn.RemoteAddr().String(), &ran)
	return &ran
}

func (context *AMFContext) InSupportDnnList(targetDnn string) bool {
	for _, dnn := range context.SupportDnnLists {
		if dnn == targetDnn {
			return true
		}
	}
	return false
}

func (context *AMFContext) AmfUeFindByGuti(guti string) (ue *AmfUe, ok bool) {
	context.UePool.Range(func(key, value interface{}) bool {
		candidate := value.(*AmfUe)
		if ok = (candidate.Guti == guti); ok {
			ue = candidate
			return false
		}
		return true
	})
	return
}

func (context *AMFContext) AmfUeFindByPolicyAssociationID(polAssoId string) (ue *AmfUe, ok bool) {
	context.UePool.Range(func(key, value interface{}) bool {
		candidate := value.(*AmfUe)
		if ok = (candidate.PolicyAssociationId == polAssoId); ok {
			ue = candidate
			return false
		}
		return true
	})
	return
}

func (context *AMFContext) AmfRanFindByRanId(ranNodeId models.GlobalRanNodeId) (ran *AmfRan) {
	context.AmfRanPool.Range(func(key, value interface{}) bool {
		amfRan := value.(*AmfRan)
		switch amfRan.RanPresent {
		case RanPresentGNbId:
			logger.ContextLog.Infof("aaa: %+v\n", amfRan.RanId.GNbId)
			if amfRan.RanId.GNbId.GNBValue == ranNodeId.GNbId.GNBValue {
				ran = amfRan
				return false
			}
		case RanPresentNgeNbId:
			if amfRan.RanId.NgeNbId == ranNodeId.NgeNbId {
				ran = amfRan
				return false
			}
		case RanPresentN3IwfId:
			if amfRan.RanId.N3IwfId == ranNodeId.N3IwfId {
				ran = amfRan
				return false
			}
		}
		return true
	})
	return
}

func (context *AMFContext) RanUeFindByAmfUeNgapID(amfUeNgapID int64) *RanUe {
	if ue, ok := context.RanUePool[amfUeNgapID]; ok {
		return ue
	}
	return nil
}

func (context *AMFContext) GetIPv4Uri() string {
	return fmt.Sprintf("%s://%s:%d", context.UriScheme, context.HttpIPv4Address, context.HttpIpv4Port)
}

func (context *AMFContext) InitNFService(serivceName []string, version string) {
	tmpVersion := strings.Split(version, ".")
	versionUri := "v" + tmpVersion[0]
	for index, nameString := range serivceName {
		name := models.ServiceName(nameString)
		context.NfService[name] = models.NfService{
			ServiceInstanceId: strconv.Itoa(index),
			ServiceName:       name,
			Versions: &[]models.NfServiceVersion{
				{
					ApiFullVersion:  version,
					ApiVersionInUri: versionUri,
				},
			},
			Scheme:          context.UriScheme,
			NfServiceStatus: models.NfServiceStatus_REGISTERED,
			ApiPrefix:       context.GetIPv4Uri(),
			IpEndPoints: &[]models.IpEndPoint{
				{
					Ipv4Address: context.HttpIPv4Address,
					Transport:   models.TransportProtocol_TCP,
					Port:        int32(context.HttpIpv4Port),
				},
			},
		}
	}
}

// Reset AMF Context
func (context *AMFContext) Reset() {
	context.AmfRanPool.Range(func(key, value interface{}) bool {
		context.UePool.Delete(key)
		return true
	})
	for key := range context.LadnPool {
		delete(context.LadnPool, key)
	}
	for key := range context.RanUePool {
		delete(context.RanUePool, key)
	}
	context.UePool.Range(func(key, value interface{}) bool {
		context.UePool.Delete(key)
		return true
	})
	context.TmsiPool.Range(func(key, value interface{}) bool {
		context.TmsiPool.Delete(key)
		return true
	})
	for key := range context.RanIdPool {
		delete(context.RanIdPool, key)
	}
	for key := range context.EventSubscriptions {
		delete(context.EventSubscriptions, key)
	}
	for key := range context.NfService {
		delete(context.NfService, key)
	}
	context.SupportTaiLists = context.SupportTaiLists[:0]
	context.PlmnSupportList = context.PlmnSupportList[:0]
	context.ServedGuamiList = context.ServedGuamiList[:0]
	context.EventSubscriptionIDGenerator = 1
	context.RelativeCapacity = 0xff
	context.NfId = ""
	context.UriScheme = models.UriScheme_HTTPS
	context.HttpIpv4Port = 0
	context.HttpIPv4Address = ""
	context.HttpIPv6Address = ""
	context.ServerIPv4 = ""
	context.Name = "amf"
	context.NrfUri = ""
	amfUeNgapIdGenerator = 0
}

// Create new AMF context
func AMF_Self() *AMFContext {
	return &amfContext
}<|MERGE_RESOLUTION|>--- conflicted
+++ resolved
@@ -36,40 +36,6 @@
 }
 
 type AMFContext struct {
-<<<<<<< HEAD
-	EventSubscriptionIDGenerator     int
-	EventSubscriptions               map[string]*AMFContextEventSubscription
-	UePool                           map[string]*AmfUe // use imsi as key
-	GutiPool                         map[string]*AmfUe
-	TmsiPool                         map[int32]*AmfUe // tmsi as key
-	RanIdPool                        map[models.GlobalRanNodeId]*AmfRan
-	RanUePool                        map[int64]*RanUe   // AmfUeNgapId as key
-	AmfRanPool                       map[string]*AmfRan // use remote Addr String as key
-	LadnPool                         map[string]*LADN   // dnn as key
-	SupportTaiLists                  []models.Tai
-	ServedGuamiList                  []models.Guami
-	PlmnSupportList                  []PlmnSupportItem
-	RelativeCapacity                 int64
-	NfId                             string
-	Name                             string
-	NfService                        map[models.ServiceName]models.NfService // use ServiceName as key, nfservice that amf support
-	UriScheme                        models.UriScheme
-	HttpIpv4Port                     int
-	HttpIPv4Address                  string
-	HttpIPv6Address                  string
-	ServerIPv4                       string
-	TNLWeightFactor                  int64
-	SupportDnnLists                  []string
-	AMFStatusSubscriptionIDGenerator int
-	AMFStatusSubscriptions           map[string]*models.SubscriptionData
-	NrfUri                           string
-	SecurityAlgorithm                SecurityAlgorithm
-	NetworkName                      NetworkName
-	NgapIpList                       []string // NGAP Server IP
-	T3502Value                       int      // unit is second
-	T3512Value                       int      // unit is second
-	Non3gppDeregistrationTimerValue  int      // unit is second
-=======
 	EventSubscriptionIDGenerator    int
 	EventSubscriptions              map[string]*AMFContextEventSubscription
 	UePool                          sync.Map // map[supi]*AmfUe
@@ -99,7 +65,6 @@
 	T3502Value                      int      // unit is second
 	T3512Value                      int      // unit is second
 	Non3gppDeregistrationTimerValue int      // unit is second
->>>>>>> d2349f9d
 }
 
 type AMFContextEventSubscription struct {
