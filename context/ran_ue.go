--- conflicted
+++ resolved
@@ -70,12 +70,8 @@
 	/* send initial context setup request or not*/
 	SentInitialContextSetupRequest bool
 
-<<<<<<< HEAD
-	NgapMsg chan *ngapType.NGAPPDU
-=======
 	/*Received Initial context setup response or not */
 	RecvdInitialContextSetupResponse bool
->>>>>>> 22ccd2bb
 
 	/* logger */
 	Log *logrus.Entry
