--- conflicted
+++ resolved
@@ -118,15 +118,10 @@
 
 func (ran *AmfRan) SetRanStats(state string) {
 	for _,tai := range ran.SupportedTAList {
-<<<<<<< HEAD
 		if state == RanConnected {
 			metrics.SetGnbSessProfileStats(ran.Name, ran.Conn.RemoteAddr().String(), state, tai.Tai.Tac, 1)
 		} else {
 			metrics.SetGnbSessProfileStats(ran.Name, ran.GnbIp, state, tai.Tai.Tac, 0)
 		}
-=======
-		u, _ := strconv.ParseUint(tai.Tai.Tac, 10, 64)
-		metrics.SetGnbSessProfileStats(ran.Name, ran.Conn.RemoteAddr().String(), state, u);
->>>>>>> a71b0cfd
 	}
 }