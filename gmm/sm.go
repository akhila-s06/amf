package gmm

import (
	"fmt"

	"github.com/free5gc/amf/context"
	gmm_message "github.com/free5gc/amf/gmm/message"
	"github.com/free5gc/amf/logger"
	"github.com/free5gc/fsm"
	"github.com/free5gc/nas"
	"github.com/free5gc/nas/nasMessage"
	"github.com/free5gc/nas/security"
	"github.com/free5gc/openapi/models"
)

func DeRegistered(state *fsm.State, event fsm.EventType, args fsm.ArgsType) {
	switch event {
	case fsm.EntryEvent:
		amfUe := args[ArgAmfUe].(*context.AmfUe)
		accessType := args[ArgAccessType].(models.AccessType)
		amfUe.ClearRegistrationRequestData(accessType)
		amfUe.GmmLog.Debugln("EntryEvent at GMM State[DeRegistered]")
	case GmmMessageEvent:
		amfUe := args[ArgAmfUe].(*context.AmfUe)
		procedureCode := args[ArgProcedureCode].(int64)
		gmmMessage := args[ArgNASMessage].(*nas.GmmMessage)
		accessType := args[ArgAccessType].(models.AccessType)
		amfUe.GmmLog.Debugln("GmmMessageEvent at GMM State[DeRegistered]")
		switch gmmMessage.GetMessageType() {
		case nas.MsgTypeRegistrationRequest:
			if err := HandleRegistrationRequest(amfUe, accessType, procedureCode, gmmMessage.RegistrationRequest); err != nil {
				logger.GmmLog.Errorln(err)
			} else {
				if err := GmmFSM.SendEvent(state, StartAuthEvent, fsm.ArgsType{
					ArgAmfUe:         amfUe,
					ArgAccessType:    accessType,
					ArgProcedureCode: procedureCode,
				}); err != nil {
					logger.GmmLog.Errorln(err)
				}
			}
		default:
			amfUe.GmmLog.Errorf("state mismatch: receieve gmm message[message type 0x%0x] at %s state",
				gmmMessage.GetMessageType(), state.Current())
		}
	case StartAuthEvent:
		logger.GmmLog.Debugln(event)
	case fsm.ExitEvent:
		logger.GmmLog.Debugln(event)
	default:
		logger.GmmLog.Errorf("Unknown event [%+v]", event)
	}
}

func Registered(state *fsm.State, event fsm.EventType, args fsm.ArgsType) {
	switch event {
	case fsm.EntryEvent:
		// clear stored registration request data for this registration
		amfUe := args[ArgAmfUe].(*context.AmfUe)
		accessType := args[ArgAccessType].(models.AccessType)
		amfUe.ClearRegistrationRequestData(accessType)
		amfUe.GmmLog.Debugln("EntryEvent at GMM State[Registered]")
	case GmmMessageEvent:
		amfUe := args[ArgAmfUe].(*context.AmfUe)
		procedureCode := args[ArgProcedureCode].(int64)
		gmmMessage := args[ArgNASMessage].(*nas.GmmMessage)
		accessType := args[ArgAccessType].(models.AccessType)
		amfUe.GmmLog.Debugln("GmmMessageEvent at GMM State[Registered]")
		switch gmmMessage.GetMessageType() {
		// Mobility Registration update / Periodic Registration update
		case nas.MsgTypeRegistrationRequest:
			if err := HandleRegistrationRequest(amfUe, accessType, procedureCode, gmmMessage.RegistrationRequest); err != nil {
				logger.GmmLog.Errorln(err)
			} else {
				if err := GmmFSM.SendEvent(state, StartAuthEvent, fsm.ArgsType{
					ArgAmfUe:         amfUe,
					ArgAccessType:    accessType,
					ArgProcedureCode: procedureCode,
				}); err != nil {
					logger.GmmLog.Errorln(err)
				}
			}
		case nas.MsgTypeULNASTransport:
			if err := HandleULNASTransport(amfUe, accessType, gmmMessage.ULNASTransport); err != nil {
				logger.GmmLog.Errorln(err)
			}
		case nas.MsgTypeConfigurationUpdateComplete:
			if err := HandleConfigurationUpdateComplete(amfUe, gmmMessage.ConfigurationUpdateComplete); err != nil {
				logger.GmmLog.Errorln(err)
			}
		case nas.MsgTypeServiceRequest:
			if err := HandleServiceRequest(amfUe, accessType, gmmMessage.ServiceRequest); err != nil {
				logger.GmmLog.Errorln(err)
			}
		case nas.MsgTypeNotificationResponse:
			if err := HandleNotificationResponse(amfUe, gmmMessage.NotificationResponse); err != nil {
				logger.GmmLog.Errorln(err)
			}
		case nas.MsgTypeDeregistrationRequestUEOriginatingDeregistration:
			if err := GmmFSM.SendEvent(state, InitDeregistrationEvent, fsm.ArgsType{
				ArgAmfUe:      amfUe,
				ArgAccessType: accessType,
				ArgNASMessage: gmmMessage,
			}); err != nil {
				logger.GmmLog.Errorln(err)
			}
		case nas.MsgTypeStatus5GMM:
			if err := HandleStatus5GMM(amfUe, accessType, gmmMessage.Status5GMM); err != nil {
				logger.GmmLog.Errorln(err)
			}
		default:
			amfUe.GmmLog.Errorf("state mismatch: receieve gmm message[message type 0x%0x] at %s state",
				gmmMessage.GetMessageType(), state.Current())
		}
	case StartAuthEvent:
		logger.GmmLog.Debugln(event)
	case InitDeregistrationEvent:
		logger.GmmLog.Debugln(event)
	case fsm.ExitEvent:
		logger.GmmLog.Debugln(event)
	default:
		logger.GmmLog.Errorf("Unknown event [%+v]", event)
	}
}

func Authentication(state *fsm.State, event fsm.EventType, args fsm.ArgsType) {
	var amfUe *context.AmfUe
	switch event {
	case fsm.EntryEvent:
		amfUe = args[ArgAmfUe].(*context.AmfUe)
		amfUe.GmmLog = amfUe.GmmLog.WithField(logger.FieldSuci, fmt.Sprintf("SUCI:%s", amfUe.Suci))
		amfUe.GmmLog.Debugln("EntryEvent at GMM State[Authentication]")
		fallthrough
	case AuthRestartEvent:
		amfUe = args[ArgAmfUe].(*context.AmfUe)
		accessType := args[ArgAccessType].(models.AccessType)
		amfUe.GmmLog.Debugln("AuthRestartEvent at GMM State[Authentication]")

		pass, err := AuthenticationProcedure(amfUe, accessType)
		if err != nil {
			if err := GmmFSM.SendEvent(state, AuthErrorEvent, fsm.ArgsType{
				ArgAmfUe:      amfUe,
				ArgAccessType: accessType,
			}); err != nil {
				logger.GmmLog.Errorln(err)
			}
		}
		if pass {
			if err := GmmFSM.SendEvent(state, AuthSuccessEvent, fsm.ArgsType{
				ArgAmfUe:      amfUe,
				ArgAccessType: accessType,
			}); err != nil {
				logger.GmmLog.Errorln(err)
			}
		}
	case GmmMessageEvent:
		amfUe = args[ArgAmfUe].(*context.AmfUe)
		gmmMessage := args[ArgNASMessage].(*nas.GmmMessage)
		accessType := args[ArgAccessType].(models.AccessType)
		amfUe.GmmLog.Debugln("GmmMessageEvent at GMM State[Authentication]")

		switch gmmMessage.GetMessageType() {
		case nas.MsgTypeIdentityResponse:
			if err := HandleIdentityResponse(amfUe, gmmMessage.IdentityResponse); err != nil {
				logger.GmmLog.Errorln(err)
			}
			err := GmmFSM.SendEvent(state, AuthRestartEvent, fsm.ArgsType{ArgAmfUe: amfUe, ArgAccessType: accessType})
			if err != nil {
				logger.GmmLog.Errorln(err)
			}
		case nas.MsgTypeAuthenticationResponse:
			if err := HandleAuthenticationResponse(amfUe, accessType, gmmMessage.AuthenticationResponse); err != nil {
				logger.GmmLog.Errorln(err)
			}
		case nas.MsgTypeAuthenticationFailure:
			if err := HandleAuthenticationFailure(amfUe, accessType, gmmMessage.AuthenticationFailure); err != nil {
				logger.GmmLog.Errorln(err)
			}
		case nas.MsgTypeStatus5GMM:
			if err := HandleStatus5GMM(amfUe, accessType, gmmMessage.Status5GMM); err != nil {
				logger.GmmLog.Errorln(err)
			}
		default:
			logger.GmmLog.Errorf("UE state mismatch: receieve gmm message[message type 0x%0x] at %s state",
				gmmMessage.GetMessageType(), state.Current())
		}
	case AuthSuccessEvent:
		logger.GmmLog.Debugln(event)
	case AuthFailEvent:
		logger.GmmLog.Debugln(event)
		logger.GmmLog.Warnln("Reject authentication")
<<<<<<< HEAD
    case AuthErrorEvent:
=======
	case AuthErrorEvent:
>>>>>>> 94969466
		amfUe := args[ArgAmfUe].(*context.AmfUe)
		accessType := args[ArgAccessType].(models.AccessType)
		logger.GmmLog.Debugln(event)
		HandleAuthenticationError(amfUe, accessType)
	case fsm.ExitEvent:
		// clear authentication related data at exit
		amfUe := args[ArgAmfUe].(*context.AmfUe)
		amfUe.GmmLog.Debugln(event)
		amfUe.AuthenticationCtx = nil
		amfUe.AuthFailureCauseSynchFailureTimes = 0
	default:
		logger.GmmLog.Errorf("Unknown event [%+v]", event)
	}
}

func SecurityMode(state *fsm.State, event fsm.EventType, args fsm.ArgsType) {
	switch event {
	case fsm.EntryEvent:
		amfUe := args[ArgAmfUe].(*context.AmfUe)
		accessType := args[ArgAccessType].(models.AccessType)
		// set log information
		amfUe.NASLog = amfUe.NASLog.WithField(logger.FieldSupi, fmt.Sprintf("SUPI:%s", amfUe.Supi))
		amfUe.GmmLog = amfUe.GmmLog.WithField(logger.FieldSupi, fmt.Sprintf("SUPI:%s", amfUe.Supi))
		amfUe.ProducerLog = logger.ProducerLog.WithField(logger.FieldSupi, fmt.Sprintf("SUPI:%s", amfUe.Supi))

		amfUe.GmmLog.Debugln("EntryEvent at GMM State[SecurityMode]")
		if amfUe.SecurityContextIsValid() {
			amfUe.GmmLog.Debugln("UE has a valid security context - skip security mode control procedure")
			if err := GmmFSM.SendEvent(state, SecurityModeSuccessEvent, fsm.ArgsType{
				ArgAmfUe:      amfUe,
				ArgAccessType: accessType,
				ArgNASMessage: amfUe.RegistrationRequest,
			}); err != nil {
				logger.GmmLog.Errorln(err)
			}
		} else {
			eapSuccess := args[ArgEAPSuccess].(bool)
			eapMessage := args[ArgEAPMessage].(string)
			// Select enc/int algorithm based on ue security capability & amf's policy,
			amfSelf := context.AMF_Self()
			amfUe.SelectSecurityAlg(amfSelf.SecurityAlgorithm.IntegrityOrder, amfSelf.SecurityAlgorithm.CipheringOrder)
			// Generate KnasEnc, KnasInt
			amfUe.DerivateAlgKey()
			if amfUe.CipheringAlg == security.AlgCiphering128NEA0 && amfUe.IntegrityAlg == security.AlgIntegrity128NIA0 {
				GmmFSM.SendEvent(state, SecuritySkipEvent, fsm.ArgsType{
					ArgAmfUe:      amfUe,
					ArgAccessType: accessType,
					ArgNASMessage: amfUe.RegistrationRequest,
				})
			} else {
				gmm_message.SendSecurityModeCommand(amfUe.RanUe[accessType], eapSuccess, eapMessage)
			}
		}
	case GmmMessageEvent:
		amfUe := args[ArgAmfUe].(*context.AmfUe)
		procedureCode := args[ArgProcedureCode].(int64)
		gmmMessage := args[ArgNASMessage].(*nas.GmmMessage)
		accessType := args[ArgAccessType].(models.AccessType)
		amfUe.GmmLog.Debugln("GmmMessageEvent to GMM State[SecurityMode]")
		switch gmmMessage.GetMessageType() {
		case nas.MsgTypeSecurityModeComplete:
			if err := HandleSecurityModeComplete(amfUe, accessType, procedureCode, gmmMessage.SecurityModeComplete); err != nil {
				logger.GmmLog.Errorln(err)
			}
		case nas.MsgTypeSecurityModeReject:
			if err := HandleSecurityModeReject(amfUe, accessType, gmmMessage.SecurityModeReject); err != nil {
				logger.GmmLog.Errorln(err)
			}
			err := GmmFSM.SendEvent(state, SecurityModeFailEvent, fsm.ArgsType{
				ArgAmfUe:      amfUe,
				ArgAccessType: accessType,
			})
			if err != nil {
				logger.GmmLog.Errorln(err)
			}
		case nas.MsgTypeStatus5GMM:
			if err := HandleStatus5GMM(amfUe, accessType, gmmMessage.Status5GMM); err != nil {
				logger.GmmLog.Errorln(err)
			}
		default:
			amfUe.GmmLog.Errorf("state mismatch: receieve gmm message[message type 0x%0x] at %s state",
				gmmMessage.GetMessageType(), state.Current())
		}
	case SecurityModeSuccessEvent:
		logger.GmmLog.Debugln(event)
	case SecurityModeFailEvent:
		logger.GmmLog.Debugln(event)
	case fsm.ExitEvent:
		logger.GmmLog.Debugln(event)
		return
	default:
		logger.GmmLog.Errorf("Unknown event [%+v]", event)
	}
}

func ContextSetup(state *fsm.State, event fsm.EventType, args fsm.ArgsType) {
	switch event {
	case fsm.EntryEvent:
		amfUe := args[ArgAmfUe].(*context.AmfUe)
		gmmMessage := args[ArgNASMessage]
		accessType := args[ArgAccessType].(models.AccessType)
		amfUe.GmmLog.Debugln("EntryEvent at GMM State[ContextSetup]")

		switch message := gmmMessage.(type) {
		case *nasMessage.RegistrationRequest:
			amfUe.RegistrationRequest = message
			switch amfUe.RegistrationType5GS {
			case nasMessage.RegistrationType5GSInitialRegistration:
				if err := HandleInitialRegistration(amfUe, accessType); err != nil {
					logger.GmmLog.Errorln(err)
				}
			case nasMessage.RegistrationType5GSMobilityRegistrationUpdating:
				fallthrough
			case nasMessage.RegistrationType5GSPeriodicRegistrationUpdating:
				if err := HandleMobilityAndPeriodicRegistrationUpdating(amfUe, accessType); err != nil {
					logger.GmmLog.Errorln(err)
				}
			}
		case *nasMessage.ServiceRequest:
			if err := HandleServiceRequest(amfUe, accessType, message); err != nil {
				logger.GmmLog.Errorln(err)
			}
		default:
			logger.GmmLog.Errorf("UE state mismatch: receieve wrong gmm message")
		}
	case GmmMessageEvent:
		amfUe := args[ArgAmfUe].(*context.AmfUe)
		gmmMessage := args[ArgNASMessage].(*nas.GmmMessage)
		accessType := args[ArgAccessType].(models.AccessType)
		amfUe.GmmLog.Debugln("GmmMessageEvent at GMM State[ContextSetup]")
		switch gmmMessage.GetMessageType() {
		case nas.MsgTypeIdentityResponse:
			if err := HandleIdentityResponse(amfUe, gmmMessage.IdentityResponse); err != nil {
				logger.GmmLog.Errorln(err)
			}
			switch amfUe.RegistrationType5GS {
			case nasMessage.RegistrationType5GSInitialRegistration:
				if err := HandleInitialRegistration(amfUe, accessType); err != nil {
					logger.GmmLog.Errorln(err)
					err = GmmFSM.SendEvent(state, ContextSetupFailEvent, fsm.ArgsType{
						ArgAmfUe:      amfUe,
						ArgAccessType: accessType,
					})
					if err != nil {
						logger.GmmLog.Errorln(err)
					}
				}
			case nasMessage.RegistrationType5GSMobilityRegistrationUpdating:
				fallthrough
			case nasMessage.RegistrationType5GSPeriodicRegistrationUpdating:
				if err := HandleMobilityAndPeriodicRegistrationUpdating(amfUe, accessType); err != nil {
					logger.GmmLog.Errorln(err)
					err = GmmFSM.SendEvent(state, ContextSetupFailEvent, fsm.ArgsType{
						ArgAmfUe:      amfUe,
						ArgAccessType: accessType,
					})
					if err != nil {
						logger.GmmLog.Errorln(err)
					}
				}
			}
		case nas.MsgTypeRegistrationComplete:
			if err := HandleRegistrationComplete(amfUe, accessType, gmmMessage.RegistrationComplete); err != nil {
				logger.GmmLog.Errorln(err)
			}
		case nas.MsgTypeStatus5GMM:
			if err := HandleStatus5GMM(amfUe, accessType, gmmMessage.Status5GMM); err != nil {
				logger.GmmLog.Errorln(err)
			}
		default:
			amfUe.GmmLog.Errorf("state mismatch: receieve gmm message[message type 0x%0x] at %s state",
				gmmMessage.GetMessageType(), state.Current())
		}
	case ContextSetupSuccessEvent:
		logger.GmmLog.Debugln(event)
	case ContextSetupFailEvent:
		logger.GmmLog.Debugln(event)
	case fsm.ExitEvent:
		logger.GmmLog.Debugln(event)
	default:
		logger.GmmLog.Errorf("Unknown event [%+v]", event)
	}
}

func DeregisteredInitiated(state *fsm.State, event fsm.EventType, args fsm.ArgsType) {
	switch event {
	case fsm.EntryEvent:
		amfUe := args[ArgAmfUe].(*context.AmfUe)
		gmmMessage := args[ArgNASMessage].(*nas.GmmMessage)
		accessType := args[ArgAccessType].(models.AccessType)
		amfUe.GmmLog.Debugln("EntryEvent at GMM State[DeregisteredInitiated]")
		if err := HandleDeregistrationRequest(amfUe, accessType,
			gmmMessage.DeregistrationRequestUEOriginatingDeregistration); err != nil {
			logger.GmmLog.Errorln(err)
		}
	case GmmMessageEvent:
		amfUe := args[ArgAmfUe].(*context.AmfUe)
		gmmMessage := args[ArgNASMessage].(*nas.GmmMessage)
		accessType := args[ArgAccessType].(models.AccessType)
		amfUe.GmmLog.Debugln("GmmMessageEvent at GMM State[DeregisteredInitiated]")
		switch gmmMessage.GetMessageType() {
		case nas.MsgTypeDeregistrationAcceptUETerminatedDeregistration:
			if err := HandleDeregistrationAccept(amfUe, accessType,
				gmmMessage.DeregistrationAcceptUETerminatedDeregistration); err != nil {
				logger.GmmLog.Errorln(err)
			}
		default:
			amfUe.GmmLog.Errorf("state mismatch: receieve gmm message[message type 0x%0x] at %s state",
				gmmMessage.GetMessageType(), state.Current())
		}
	case DeregistrationAcceptEvent:
		logger.GmmLog.Debugln(event)
	case fsm.ExitEvent:
		logger.GmmLog.Debugln(event)
	default:
		logger.GmmLog.Errorf("Unknown event [%+v]", event)
	}
}<|MERGE_RESOLUTION|>--- conflicted
+++ resolved
@@ -189,11 +189,7 @@
 	case AuthFailEvent:
 		logger.GmmLog.Debugln(event)
 		logger.GmmLog.Warnln("Reject authentication")
-<<<<<<< HEAD
-    case AuthErrorEvent:
-=======
 	case AuthErrorEvent:
->>>>>>> 94969466
 		amfUe := args[ArgAmfUe].(*context.AmfUe)
 		accessType := args[ArgAccessType].(models.AccessType)
 		logger.GmmLog.Debugln(event)
