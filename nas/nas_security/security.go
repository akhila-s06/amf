// SPDX-FileCopyrightText: 2021 Open Networking Foundation <info@opennetworking.org>
//
// SPDX-License-Identifier: Apache-2.0
// SPDX-License-Identifier: LicenseRef-ONF-Member-Only-1.0

package nas_security

import (
	"encoding/hex"
	"fmt"
	"reflect"
	"sync"

	"github.com/free5gc/amf/context"
	"github.com/free5gc/amf/logger"
	"github.com/free5gc/nas"
	"github.com/free5gc/nas/nasConvert"
	"github.com/free5gc/nas/nasMessage"
	"github.com/free5gc/nas/security"
	"github.com/free5gc/openapi/models"
)

var mutex sync.Mutex

func Encode(ue *context.AmfUe, msg *nas.Message) ([]byte, error) {
	if ue == nil {
		return nil, fmt.Errorf("amfUe is nil")
	}
	if msg == nil {
		return nil, fmt.Errorf("Nas Message is empty")
	}

	// Plain NAS message
	if !ue.SecurityContextAvailable {
		return msg.PlainNasEncode()
	} else {
		// Security protected NAS Message
		// a security protected NAS message must be integrity protected, and ciphering is optional
		needCiphering := false
		switch msg.SecurityHeader.SecurityHeaderType {
		case nas.SecurityHeaderTypeIntegrityProtected:
			ue.NASLog.Debugln("Security header type: Integrity Protected")
		case nas.SecurityHeaderTypeIntegrityProtectedAndCiphered:
			ue.NASLog.Debugln("Security header type: Integrity Protected And Ciphered")
			needCiphering = true
		case nas.SecurityHeaderTypeIntegrityProtectedWithNew5gNasSecurityContext:
			ue.NASLog.Debugln("Security header type: Integrity Protected With New 5G Security Context")
			ue.ULCount.Set(0, 0)
			ue.DLCount.Set(0, 0)
		default:
			return nil, fmt.Errorf("Wrong security header type: 0x%0x", msg.SecurityHeader.SecurityHeaderType)
		}

		// encode plain nas first
		payload, err := msg.PlainNasEncode()
		if err != nil {
			return nil, fmt.Errorf("Plain NAS encode error: %+v", err)
		}

		ue.NASLog.Tracef("plain payload:\n%+v", hex.Dump(payload))

		if needCiphering {
			ue.NASLog.Debugf("Encrypt NAS message (algorithm: %+v, DLCount: 0x%0x)", ue.CipheringAlg, ue.DLCount.Get())
			ue.NASLog.Tracef("NAS ciphering key: %0x", ue.KnasEnc)
			if err = security.NASEncrypt(ue.CipheringAlg, ue.KnasEnc, ue.DLCount.Get(), security.Bearer3GPP,
				security.DirectionDownlink, payload); err != nil {
				return nil, fmt.Errorf("Encrypt error: %+v", err)
			}
		}

		// add sequece number
		payload = append([]byte{ue.DLCount.SQN()}, payload[:]...)

		ue.NASLog.Debugf("Calculate NAS MAC (algorithm: %+v, DLCount: 0x%0x)", ue.IntegrityAlg, ue.DLCount.Get())
		ue.NASLog.Tracef("NAS integrity key: %0x", ue.KnasInt)
		mac32, err := security.NASMacCalculate(ue.IntegrityAlg, ue.KnasInt, ue.DLCount.Get(), security.Bearer3GPP,
			security.DirectionDownlink, payload)
		if err != nil {
			return nil, fmt.Errorf("MAC calcuate error: %+v", err)
		}
		// Add mac value
		ue.NASLog.Tracef("MAC: 0x%08x", mac32)
		payload = append(mac32, payload[:]...)

		// Add EPD and Security Type
		msgSecurityHeader := []byte{msg.SecurityHeader.ProtocolDiscriminator, msg.SecurityHeader.SecurityHeaderType}
		payload = append(msgSecurityHeader, payload[:]...)

		// Increase DL Count
		ue.DLCount.AddOne()
		return payload, nil
	}
}

func StmsiToGuti(buf [7]byte) (guti string) {
	amfSelf := context.AMF_Self()
	servedGuami := amfSelf.ServedGuamiList[0]

	tmpReginID := servedGuami.AmfId[:2]
	amfID := hex.EncodeToString(buf[1:3])
	tmsi5G := hex.EncodeToString(buf[3:])

	guti = servedGuami.PlmnId.Mcc + servedGuami.PlmnId.Mnc + tmpReginID + amfID + tmsi5G

	return
}

/*
fetch Guti if present incase of integrity protected Nas Message
*/
func FetchUeContextWithMobileIdentity(payload []byte) *context.AmfUe {
	if payload == nil {
		return nil
	}

	msg := new(nas.Message)
	msg.SecurityHeaderType = nas.GetSecurityHeaderType(payload) & 0x0f
	logger.CommLog.Debugf("securityHeaderType is %v", msg.SecurityHeaderType)
	switch msg.SecurityHeaderType {
	case nas.SecurityHeaderTypeIntegrityProtected:
		logger.CommLog.Infof("Security header type: Integrity Protected")
		p := payload[7:]
		if err := msg.PlainNasDecode(&p); err != nil {
			return nil
		}
	case nas.SecurityHeaderTypePlainNas:
		logger.CommLog.Infof("Security header type: PlainNas Message")
		if err := msg.PlainNasDecode(&payload); err != nil {
			return nil
		}
	default:
		logger.CommLog.Infof("Security header type is not plain or integrity protected")
		return nil
	}
	var ue *context.AmfUe = nil
	var guti string
	if msg.GmmHeader.GetMessageType() == nas.MsgTypeRegistrationRequest {
		mobileIdentity5GSContents := msg.RegistrationRequest.MobileIdentity5GS.GetMobileIdentity5GSContents()
		if nasMessage.MobileIdentity5GSType5gGuti == nasConvert.GetTypeOfIdentity(mobileIdentity5GSContents[0]) {
			_, guti = nasConvert.GutiToString(mobileIdentity5GSContents)
			logger.CommLog.Debugf("Guti received in Registraion Request Message: %v", guti)
		} else if nasMessage.MobileIdentity5GSTypeSuci == nasConvert.GetTypeOfIdentity(mobileIdentity5GSContents[0]) {
			suci, _ := nasConvert.SuciToString(mobileIdentity5GSContents)
			/* UeContext found based on SUCI which means context is exist in Network(AMF) but not
			   present in UE. Hence, AMF either 1) clear existing existing context or 2) delete current ue context and create
			   new context. AMF took 2nd option, below code added for 2nd option
			*/
			context.AMF_Self().AmfUeDeleteBySuci(suci)
		}
<<<<<<< HEAD
		if ue != nil {
			ue.NASLog.Infof("UE Context derived from Mobile Identity")
			return ue
		}
=======
	} else if msg.GmmHeader.GetMessageType() == nas.MsgTypeServiceRequest {
		mobileIdentity5GSContents := msg.ServiceRequest.TMSI5GS.Octet
		if nasMessage.MobileIdentity5GSType5gSTmsi == nasConvert.GetTypeOfIdentity(mobileIdentity5GSContents[0]) {
			guti = StmsiToGuti(mobileIdentity5GSContents)
			logger.CommLog.Debugf("Guti derived from Service Request Message: %v", guti)
		}
	} else if msg.GmmHeader.GetMessageType() == nas.MsgTypeDeregistrationRequestUEOriginatingDeregistration {
		mobileIdentity5GSContents := msg.DeregistrationRequestUEOriginatingDeregistration.MobileIdentity5GS.GetMobileIdentity5GSContents()
		if nasMessage.MobileIdentity5GSType5gGuti == nasConvert.GetTypeOfIdentity(mobileIdentity5GSContents[0]) {
			_, guti = nasConvert.GutiToString(mobileIdentity5GSContents)
			logger.CommLog.Debugf("Guti received in Deregistraion Request Message: %v", guti)
		}
	}
	if guti != "" {
		ue, _ = context.AMF_Self().AmfUeFindByGuti(guti)
		if ue != nil {
			ue.NASLog.Infof("UE Context derived from Guti: %v", guti)
			return ue
		} else {
            ue.NASLog.Warnf("UE Context not fround from Guti: %v", guti)
        }
>>>>>>> 15085cf9
	}

	return nil
}

/*
payload either a security protected 5GS NAS message or a plain 5GS NAS message which
format is followed TS 24.501 9.1.1
*/
func Decode(ue *context.AmfUe, accessType models.AccessType, payload []byte) (*nas.Message, error) {
	if ue == nil {
		return nil, fmt.Errorf("amfUe is nil")
	}
	if payload == nil {
		return nil, fmt.Errorf("Nas payload is empty")
	}

	msg := new(nas.Message)
	msg.SecurityHeaderType = nas.GetSecurityHeaderType(payload) & 0x0f
	ue.NASLog.Traceln("securityHeaderType is ", msg.SecurityHeaderType)
	if msg.SecurityHeaderType == nas.SecurityHeaderTypePlainNas {
		// RRCEstablishmentCause 0 is for emergency service
		if ue.SecurityContextAvailable && ue.RanUe[accessType].RRCEstablishmentCause != "0" {
			ue.NASLog.Warnln("Received Plain NAS message")
			ue.MacFailed = false
			if err := msg.PlainNasDecode(&payload); err != nil {
				return nil, err
			}

			if msg.GmmMessage == nil {
				return nil, fmt.Errorf("Gmm Message is nil")
			}

			// TS 24.501 4.4.4.3: Except the messages listed below, no NAS signalling messages shall be processed
			// by the receiving 5GMM entity in the AMF or forwarded to the 5GSM entity, unless the secure exchange
			// of NAS messages has been established for the NAS signalling connection
			switch msg.GmmHeader.GetMessageType() {
			case nas.MsgTypeRegistrationRequest:
				return msg, nil
			case nas.MsgTypeIdentityResponse:
				return msg, nil
			case nas.MsgTypeAuthenticationResponse:
				return msg, nil
			case nas.MsgTypeAuthenticationFailure:
				return msg, nil
			case nas.MsgTypeSecurityModeReject:
				return msg, nil
			case nas.MsgTypeDeregistrationRequestUEOriginatingDeregistration:
				return msg, nil
			case nas.MsgTypeDeregistrationAcceptUETerminatedDeregistration:
				return msg, nil
			default:
				return nil, fmt.Errorf(
					"UE can not send plain nas for non-emergency service when there is a valid security context")
			}
		} else {
			ue.MacFailed = false
			err := msg.PlainNasDecode(&payload)
			return msg, err
		}
	} else { // Security protected NAS message
		securityHeader := payload[0:6]
		ue.NASLog.Traceln("securityHeader is ", securityHeader)
		sequenceNumber := payload[6]
		ue.NASLog.Traceln("sequenceNumber", sequenceNumber)

		receivedMac32 := securityHeader[2:]
		// remove security Header except for sequece Number
		payload = payload[6:]

		// a security protected NAS message must be integrity protected, and ciphering is optional
		ciphered := false
		switch msg.SecurityHeaderType {
		case nas.SecurityHeaderTypeIntegrityProtected:
			ue.NASLog.Debugln("Security header type: Integrity Protected")
		case nas.SecurityHeaderTypeIntegrityProtectedAndCiphered:
			ue.NASLog.Debugln("Security header type: Integrity Protected And Ciphered")
			ciphered = true
		case nas.SecurityHeaderTypeIntegrityProtectedAndCipheredWithNew5gNasSecurityContext:
			ue.NASLog.Debugln("Security header type: Integrity Protected And Ciphered With New 5G Security Context")
			ciphered = true
			ue.ULCount.Set(0, 0)
		default:
			return nil, fmt.Errorf("Wrong security header type: 0x%0x", msg.SecurityHeader.SecurityHeaderType)
		}

		if ue.ULCount.SQN() > sequenceNumber {
			ue.NASLog.Debugf("set ULCount overflow")
			ue.ULCount.SetOverflow(ue.ULCount.Overflow() + 1)
		}
		ue.ULCount.SetSQN(sequenceNumber)

		ue.NASLog.Debugf("Calculate NAS MAC (algorithm: %+v, ULCount: 0x%0x)", ue.IntegrityAlg, ue.ULCount.Get())
		ue.NASLog.Debugf("NAS integrity key0x: %0x", ue.KnasInt)
<<<<<<< HEAD
		mutex.Lock()
=======
>>>>>>> 15085cf9
		mac32, err := security.NASMacCalculate(ue.IntegrityAlg, ue.KnasInt, ue.ULCount.Get(), security.Bearer3GPP,
			security.DirectionUplink, payload)
		if err != nil {
			mutex.Unlock()
			return nil, fmt.Errorf("MAC calcuate error: %+v", err)
		}

		if !reflect.DeepEqual(mac32, receivedMac32) {
			ue.NASLog.Warnf("NAS MAC verification failed(received: 0x%08x, expected: 0x%08x)", receivedMac32, mac32)
			ue.MacFailed = true
		} else {
			ue.NASLog.Tracef("cmac value: 0x%08x", mac32)
			ue.MacFailed = false
		}
		mutex.Unlock()

		if ciphered {
			ue.NASLog.Debugf("Decrypt NAS message (algorithm: %+v, ULCount: 0x%0x)", ue.CipheringAlg, ue.ULCount.Get())
			ue.NASLog.Tracef("NAS ciphering key: %0x", ue.KnasEnc)
			// decrypt payload without sequence number (payload[1])
			if err = security.NASEncrypt(ue.CipheringAlg, ue.KnasEnc, ue.ULCount.Get(), security.Bearer3GPP,
				security.DirectionUplink, payload[1:]); err != nil {
				return nil, fmt.Errorf("Encrypt error: %+v", err)
			}
		}

		// remove sequece Number
		payload = payload[1:]
		err = msg.PlainNasDecode(&payload)

		/*
			integrity check failed, as per spec 24501 section 4.4.4.3 AMF shouldnt process or forward to SMF
			except below message types
		*/
		if err == nil && ue.MacFailed {
			switch msg.GmmHeader.GetMessageType() {
			case nas.MsgTypeRegistrationRequest:
				return msg, nil
			case nas.MsgTypeIdentityResponse:
				return msg, nil
			case nas.MsgTypeAuthenticationResponse:
				return msg, nil
			case nas.MsgTypeAuthenticationFailure:
				return msg, nil
			case nas.MsgTypeSecurityModeReject:
				return msg, nil
			case nas.MsgTypeServiceRequest:
				return msg, nil
			case nas.MsgTypeDeregistrationRequestUEOriginatingDeregistration:
				return msg, nil
			case nas.MsgTypeDeregistrationAcceptUETerminatedDeregistration:
				return msg, nil
			default:
				return nil, fmt.Errorf("Mac Verification for the nas message [%v] failed", msg.GmmHeader.GetMessageType())
			}
		}

		return msg, err
	}
}<|MERGE_RESOLUTION|>--- conflicted
+++ resolved
@@ -9,7 +9,6 @@
 	"encoding/hex"
 	"fmt"
 	"reflect"
-	"sync"
 
 	"github.com/free5gc/amf/context"
 	"github.com/free5gc/amf/logger"
@@ -19,8 +18,6 @@
 	"github.com/free5gc/nas/security"
 	"github.com/free5gc/openapi/models"
 )
-
-var mutex sync.Mutex
 
 func Encode(ue *context.AmfUe, msg *nas.Message) ([]byte, error) {
 	if ue == nil {
@@ -147,12 +144,6 @@
 			*/
 			context.AMF_Self().AmfUeDeleteBySuci(suci)
 		}
-<<<<<<< HEAD
-		if ue != nil {
-			ue.NASLog.Infof("UE Context derived from Mobile Identity")
-			return ue
-		}
-=======
 	} else if msg.GmmHeader.GetMessageType() == nas.MsgTypeServiceRequest {
 		mobileIdentity5GSContents := msg.ServiceRequest.TMSI5GS.Octet
 		if nasMessage.MobileIdentity5GSType5gSTmsi == nasConvert.GetTypeOfIdentity(mobileIdentity5GSContents[0]) {
@@ -172,9 +163,8 @@
 			ue.NASLog.Infof("UE Context derived from Guti: %v", guti)
 			return ue
 		} else {
-            ue.NASLog.Warnf("UE Context not fround from Guti: %v", guti)
-        }
->>>>>>> 15085cf9
+			ue.NASLog.Warnf("UE Context not fround from Guti: %v", guti)
+		}
 	}
 
 	return nil
@@ -269,14 +259,9 @@
 
 		ue.NASLog.Debugf("Calculate NAS MAC (algorithm: %+v, ULCount: 0x%0x)", ue.IntegrityAlg, ue.ULCount.Get())
 		ue.NASLog.Debugf("NAS integrity key0x: %0x", ue.KnasInt)
-<<<<<<< HEAD
-		mutex.Lock()
-=======
->>>>>>> 15085cf9
 		mac32, err := security.NASMacCalculate(ue.IntegrityAlg, ue.KnasInt, ue.ULCount.Get(), security.Bearer3GPP,
 			security.DirectionUplink, payload)
 		if err != nil {
-			mutex.Unlock()
 			return nil, fmt.Errorf("MAC calcuate error: %+v", err)
 		}
 
@@ -287,7 +272,6 @@
 			ue.NASLog.Tracef("cmac value: 0x%08x", mac32)
 			ue.MacFailed = false
 		}
-		mutex.Unlock()
 
 		if ciphered {
 			ue.NASLog.Debugf("Decrypt NAS message (algorithm: %+v, ULCount: 0x%0x)", ue.CipheringAlg, ue.ULCount.Get())
